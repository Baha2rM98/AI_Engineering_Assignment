from typing import Dict, Any, List, Optional
import json
import traceback
import logging
from datetime import datetime, timedelta
from threading import Lock
from app.database.db_connector import DatabaseConnector
from app.agent.langraph_agent import query_database

# from langchain_google_genai import ChatGoogleGenerativeAI

logger = logging.getLogger(__name__)


class ConversationSession:
    """Class to manage individual conversation sessions."""

    def __init__(self, session_id: str, max_history: int = 10):
        self.session_id = session_id
        self.history = []
        self.context = {}
        self.last_table = None
        self.last_operation = None
        self.last_sql = None
        self.last_filter = None  # ADD THIS
        self.last_result_count = None  # ADD THIS
        self.created_at = datetime.now()
        self.last_activity = datetime.now()
        self.max_history = max_history

    def add_query(self, query: str, result: Dict[str, Any]):
        """Add a query and its result to the session history."""
        self.last_activity = datetime.now()

        # Extract context information from result
        if result.get("success"):
            # Try to extract table name from the result
            if "sql_query" in result:
                self._extract_table_from_sql(result["sql_query"])
                self._extract_filter_from_sql(result["sql_query"])  # ADD THIS

            # Store result count for context
            if "data" in result and isinstance(result["data"], list):
                self.last_result_count = len(result["data"])

            # Remember the operation type
            if "operation_type" in result:
                self.last_operation = result["operation_type"]

        # Add to history
        history_entry = {
            "timestamp": self.last_activity.isoformat(),
            "query": query,
            "success": result.get("success", False),
            "table": self.last_table,
            "operation": self.last_operation,
            "row_count": result.get("affected_rows", 0)
        }

        self.history.append(history_entry)

        # Maintain history limit
        if len(self.history) > self.max_history:
            self.history = self.history[-self.max_history:]

    def _extract_filter_from_sql(self, sql: str):
        """Extract and remember the filter conditions from SQL."""
        if sql and "where" in sql.lower():
            try:
                where_part = sql.lower().split("where")[1].split("order by")[0].split("limit")[0].strip()
                self.last_filter = where_part
            except:
                self.last_filter = None
        else:
            self.last_filter = None

    def _extract_table_from_sql(self, sql: str):
        """Extract and remember the table name from SQL."""
        if sql:
            sql_lower = sql.lower()

            # Handle different SQL statement types
            if "from" in sql_lower:
                # For SELECT statements
                parts = sql_lower.split("from")[1].strip().split()
                if parts:
                    self.last_table = parts[0].rstrip(',;()')
            elif sql_lower.strip().startswith("insert into"):
                # For INSERT statements
                parts = sql_lower.split("insert into")[1].strip().split()
                if parts:
                    self.last_table = parts[0].rstrip(',;()')
            elif sql_lower.strip().startswith("update"):
                # For UPDATE statements
                parts = sql_lower.split("update")[1].strip().split()
                if parts:
                    self.last_table = parts[0].rstrip(',;()')

    def get_context_summary(self) -> str:
        """Get a summary of recent conversation context."""
        if not self.history:
            return "No previous conversation history."

        recent = self.history[-3:]  # Last 3 interactions
        summary_parts = []

        if self.last_table:
            summary_parts.append(f"Recently working with table: {self.last_table}")

        if self.last_operation:
            summary_parts.append(f"Last operation: {self.last_operation}")

        summary_parts.append(f"Recent queries: {[h['query'] for h in recent]}")

        return " | ".join(summary_parts)

    def is_expired(self, timeout_minutes: int = 60) -> bool:
        """Check if the session has expired."""
        return datetime.now() - self.last_activity > timedelta(minutes=timeout_minutes)


class DBAgentConnector:
    """
    Enhanced connector class with memory management and context awareness.
    """

    def __init__(self, connection_string=None):
        """Initialize the connector with database connection and session management."""
        self.db_connector = DatabaseConnector(connection_string)
        self.database_schema = None

        # Session management
        self.conversation_sessions: Dict[str, ConversationSession] = {}
        self.session_lock = Lock()
        self.session_config = {
            "max_history": 10,
            "session_timeout": 60,  # minutes
            "max_sessions": 100
        }

        self._refresh_schema()

    def _get_or_create_session(self, session_id: str) -> ConversationSession:
        """Get existing session or create a new one."""
        with self.session_lock:
            # Clean up expired sessions first
            self._cleanup_expired_sessions()

            if session_id not in self.conversation_sessions:
                # Limit total sessions
                if len(self.conversation_sessions) >= self.session_config["max_sessions"]:
                    # Remove oldest session
                    oldest_session = min(
                        self.conversation_sessions.values(),
                        key=lambda s: s.last_activity
                    )
                    del self.conversation_sessions[oldest_session.session_id]

                # Create new session
                self.conversation_sessions[session_id] = ConversationSession(
                    session_id,
                    self.session_config["max_history"]
                )

            return self.conversation_sessions[session_id]

    def _cleanup_expired_sessions(self):
        """Remove expired sessions."""
        timeout = self.session_config["session_timeout"]
        expired_sessions = [
            sid for sid, session in self.conversation_sessions.items()
            if session.is_expired(timeout)
        ]

        for sid in expired_sessions:
            del self.conversation_sessions[sid]
            logger.debug(f"Cleaned up expired session: {sid}")

    @staticmethod
    def _resolve_contextual_references(query: str, session: ConversationSession) -> str:
        """Enhanced contextual reference resolution with filter context."""
        query_lower = query.lower()
        resolved_query = query

        # Handle count/quantity references with filter context
        quantity_queries = [
            "how many?",
            "count them",
            "how many are there?",
            "what's the count?",
            "give me the count"
        ]

        if query_lower.strip() in quantity_queries and session.last_table:
            if session.last_filter:
                # Count with previous filter
                resolved_query = f"Count records in the {session.last_table} table where {session.last_filter}"
            else:
                # Count all records
                resolved_query = f"Count all records in the {session.last_table} table"
            logger.info(f"Resolved count query with filter context: {session.last_filter}")

        # Handle "show me more/first N" with filter context
        limit_patterns = ["show me the first", "just show me the first", "show first", "first"]

        for pattern in limit_patterns:
            if pattern in query_lower:
                # Extract number
                words = query.split()
                limit_num = 5  # default
                for i, word in enumerate(words):
                    if word.isdigit():
                        limit_num = int(word)
                        break

                if session.last_table:
                    if session.last_filter:
                        # Apply previous filter
                        resolved_query = f"Show me the first {limit_num} records from the {session.last_table} table where {session.last_filter}"
                    else:
                        resolved_query = f"Show me the first {limit_num} records from the {session.last_table} table"
                    logger.info(f"Resolved limit query with filter context: {session.last_filter}")
                    break

        # Handle table references (existing logic)
        table_references = [
            "that table",
            "the same table",
            "this table",
            "from that table",
            "from the same table",
            "from this table"
        ]

        if session.last_table and any(ref in query_lower for ref in table_references):
            for ref in table_references:
                if ref in query_lower:
                    if "from" in ref:
                        replacement = f"from the {session.last_table} table"
                    else:
                        replacement = f"the {session.last_table} table"
                    resolved_query = resolved_query.replace(ref, replacement)
            logger.info(f"Resolved table reference: '{session.last_table}'")

        return resolved_query

<<<<<<< HEAD
    @staticmethod
    def _create_context_aware_prompt(session: ConversationSession, schema_info: Dict[str, Any]) -> \
            Dict[str, Any]:
=======
    def _create_context_aware_prompt(self, session: ConversationSession, schema_info: Dict[str, Any]) -> Dict[str, Any]:
>>>>>>> 2c8ccfd3
        """Create an enhanced prompt with conversation context."""
        context_summary = session.get_context_summary()

        enhanced_schema = schema_info.copy()
        enhanced_schema["conversation_context"] = {
            "summary": context_summary,
            "last_table": session.last_table,
            "last_operation": session.last_operation,
            "last_filter": session.last_filter,  # ADD THIS
            "last_result_count": session.last_result_count,  # ADD THIS
            "recent_queries": [h["query"] for h in session.history[-3:]]
        }

        return enhanced_schema

    def _refresh_schema(self):
        """Refresh the database schema information."""
        try:
            self.database_schema = self.db_connector.get_database_schema()
        except Exception as e:
            logger.error(f"Failed to fetch schema: {e}")
            self.database_schema = {"error": f"Failed to fetch schema: {str(e)}"}

    def _parse_operation_details(self, operation_details: str) -> Dict[str, Any]:
        """Parse the operation details from the agent into executable parameters."""
        try:
            # Try to extract JSON from the text
            if "```json" in operation_details and "```" in operation_details.split("```json")[1]:
                json_str = operation_details.split("```json")[1].split("```")[0].strip()
            elif "```" in operation_details and "```" in operation_details.split("```")[1]:
                json_str = operation_details.split("```")[1].strip()
            else:
                json_str = operation_details

            return json.loads(json_str)
        except Exception as e:
            logger.debug(f"JSON parsing failed: {e}, falling back to basic parsing")
            result = {}
            operation_lower = operation_details.lower()

            if "select" in operation_lower:
                result["operation_type"] = "select"
            elif "insert" in operation_lower:
                result["operation_type"] = "insert"
            elif "update" in operation_lower:
                result["operation_type"] = "update"
            elif "delete" in operation_lower:
                result["operation_type"] = "delete"
            else:
                result["operation_type"] = "unknown"

            # Extract table name
            tables = []
            for table_name in self.database_schema.keys():
                if table_name.lower() in operation_lower:
                    tables.append(table_name)

            if tables:
                result["table"] = tables[0]

            return result

    def _format_schema_for_llm(self) -> Dict[str, Any]:
        """Format the database schema in a way that's more digestible for the LLM."""
        if not self.database_schema:
            return {"error": "No schema available"}

        formatted_schema = {
            "database_name": "sakila",
            "tables": []
        }

        for table_name, table_info in self.database_schema.items():
            table_data = {
                "name": table_name,
                "columns": [
                    {
                        "name": col["name"],
                        "type": col["type"],
                        "is_primary_key": col["name"] in table_info.get("primary_keys", [])
                    }
                    for col in table_info.get("columns", [])
                ]
            }
            formatted_schema["tables"].append(table_data)

        table_summary = ", ".join([t["name"] for t in formatted_schema["tables"]])
        formatted_schema["summary"] = f"Database contains {len(formatted_schema['tables'])} tables: {table_summary}"

        return formatted_schema

    @staticmethod
    def _extract_sql_from_response(response: str, context: Dict[str, Any]) -> Optional[str]:
        """Extract SQL from agent response or context."""
        if "sql_query" in context:
            return context["sql_query"]

        if "```sql" in response:
            parts = response.split("```sql")
            if len(parts) > 1:
                sql = parts[1].split("```")[0].strip()
                if sql:
                    return sql

        if "```" in response:
            parts = response.split("```")
            for i in range(1, len(parts), 2):
                if i < len(parts):
                    code = parts[i].strip()
                    if code.lower().startswith(("select", "insert", "update", "delete")):
                        return code

        if "operation_details" in context and isinstance(context["operation_details"], str):
            details = context["operation_details"]
            if "```sql" in details:
                sql = details.split("```sql")[1].split("```")[0].strip()
                if sql:
                    return sql

        return None

<<<<<<< HEAD
    @staticmethod
    def _generate_sql_from_llm(query: str, schema_info: Dict[str, Any]) -> Optional[str]:
        """Generate SQL directly using the LLM with context awareness."""
        try:
            llm = ChatGoogleGenerativeAI(
                model="gemini-1.5-pro",
                temperature=0,
                convert_system_message_to_human=True
            )

            # Enhanced prompt with conversation context
            context_info = ""
            if "conversation_context" in schema_info:
                ctx = schema_info["conversation_context"]
                if ctx["last_table"]:
                    context_info += f"Previously working with table: {ctx['last_table']}\n"
                if ctx["recent_queries"]:
                    context_info += f"Recent queries: {', '.join(ctx['recent_queries'])}\n"

            prompt = f"""
            Generate SQL for PostgreSQL to answer this query: "{query}"

            Database schema summary:
            {schema_info.get("summary", "No schema information available")}

            Conversation context:
            {context_info}

            Important:
            1. Return ONLY the SQL query with no explanations or markdown formatting
            2. Use conversation context to resolve references like "that table"
            3. Use appropriate filtering, sorting, and limits based on the query
            4. Make sure all table and column names are correct
            5. For numeric limits mentioned in the query, use those exact numbers
            """

            result = llm.invoke(prompt)
            sql = result.content if hasattr(result, "content") else str(result)

            sql = sql.strip()
            if sql.startswith("```sql"):
                sql = sql.replace("```sql", "", 1)
            if sql.endswith("```"):
                sql = sql[:-3]

            sql = sql.strip()

            if sql.lower().startswith(("select", "insert", "update", "delete")):
                return sql

            return None
        except Exception as e:
            logger.error(f"Error generating SQL from LLM: {e}")
            return None

    @staticmethod
    def _extract_table_name_from_sql(sql: str) -> str:
=======
    def _extract_table_name_from_sql(self, sql: str) -> str:
>>>>>>> 2c8ccfd3
        """Extract table name from a SQL query."""
        sql_lower = sql.lower()
        if "from" in sql_lower:
            from_parts = sql_lower.split("from")[1].strip().split()
            if from_parts:
                table = from_parts[0].rstrip(',;()')
                return table
        return "database"

    def _identify_table_from_query(self, query: str) -> str | None:
        """Identify which table the natural language query is referring to."""
        query_lower = query.lower()
        table_mappings = {}

        for table in self.database_schema.keys():
            table_mappings[table.lower()] = table
            if table.lower().endswith('s'):
                table_mappings[table.lower()[:-1]] = table
            else:
                table_mappings[table.lower() + 's'] = table

        if 'film' in table_mappings:
            table_mappings['movie'] = 'film'
            table_mappings['movies'] = 'film'

        for term, table in table_mappings.items():
            if term in query_lower:
                return table

        if 'actor' in self.database_schema:
            return 'actor'

        if self.database_schema:
            return list(self.database_schema.keys())[0]

        return None

<<<<<<< HEAD
    def _generate_result_message(self, sql: str, data: List[Dict[str, Any]],
                                 affected_rows: int = None) -> str:
=======
    def _generate_result_message(self, sql: str, data: List[Dict[str, Any]], affected_rows: int = None) -> str:
>>>>>>> 2c8ccfd3
        """Generate appropriate response message based on the query and results."""
        if affected_rows is None:
            affected_rows = len(data)

        operation = "SELECT"
        if sql.lower().startswith("insert"):
            operation = "INSERT"
        elif sql.lower().startswith("update"):
            operation = "UPDATE"
        elif sql.lower().startswith("delete"):
            operation = "DELETE"

        table_name = self._extract_table_name_from_sql(sql) or "the database"

        if operation == "SELECT":
            if affected_rows == 0:
                return f"I couldn't find any matching records in {table_name} for your query."
            elif affected_rows == 1:
                return f"I found 1 record in {table_name} that matches your query."
            else:
                if "limit" in sql.lower() and affected_rows < 20:
                    return f"Here are the {affected_rows} records you requested from {table_name}."
                else:
                    return f"I found {affected_rows} records in {table_name} that match your query."
        elif operation == "INSERT":
            return f"Successfully inserted {affected_rows} record(s) into {table_name}."
        elif operation == "UPDATE":
            return f"Successfully updated {affected_rows} record(s) in {table_name}."
        elif operation == "DELETE":
            return f"Successfully deleted {affected_rows} record(s) from {table_name}."
        else:
            return f"Query executed successfully. Affected {affected_rows} record(s)."

    def clear_session(self, session_id: str) -> bool:
        """Clear a specific session."""
        with self.session_lock:
            if session_id in self.conversation_sessions:
                del self.conversation_sessions[session_id]
                return True
            return False

    def get_active_sessions(self) -> List[str]:
        """Get list of active session IDs."""
        self._cleanup_expired_sessions()
        return list(self.conversation_sessions.keys())

    def get_session_info(self, session_id: str) -> Dict[str, Any]:
        """Get information about a specific session."""
        if session_id in self.conversation_sessions:
            session = self.conversation_sessions[session_id]
            return {
                "session_id": session_id,
                "created_at": session.created_at.isoformat(),
                "last_activity": session.last_activity.isoformat(),
                "query_count": len(session.history),
                "last_table": session.last_table,
                "last_operation": session.last_operation,
                "context_summary": session.get_context_summary()
            }
        return {"error": f"Session {session_id} not found"}

    def execute_natural_language_query(self, query: str, session_id: str = "default") -> Dict[str, Any]:
        """
        Execute a natural language query with session-based memory management.
        FIXED: Contextual reference resolution now happens before special case handling.

        Args:
            query: A natural language query string
            session_id: Unique identifier for the conversation session

        Returns:
            Dictionary containing success status, response, data, and context information
        """
        try:
            logger.info(f"Processing query for session {session_id}: {query}")

            # ULTRA-QUICK GARBAGE DETECTION - Add this ONE block:
            if len(query.strip()) > 15 and not any(c in 'aeiou ' for c in query.lower()[:20]):
                return {
                    "success": False,
                    "agent_response": "Please provide a valid database query.",
                    "error": "Invalid query format"
                }

            # STEP 1: Get or create session FIRST
            session = self._get_or_create_session(session_id)

            # STEP 2: Resolve contextual references using session history BEFORE anything else
            resolved_query = self._resolve_contextual_references(query, session)
            if resolved_query != query:
                logger.info(f"Resolved query: '{query}' -> '{resolved_query}'")

            # STEP 3: Refresh schema and format for LLM
            self._refresh_schema()
            formatted_schema = self._format_schema_for_llm()

            # STEP 5: Create context-aware prompt
            context_aware_schema = self._create_context_aware_prompt(session, formatted_schema)

            # STEP 6: Process with LangGraph agent
            try:
                logger.info("Calling LangGraph agent with context...")
                agent_result = query_database(resolved_query, context_aware_schema)

                logger.info(f"Agent result type: {type(agent_result)}")
            except Exception as agent_error:
                logger.error(f"Error in query_database: {agent_error}")
                result = {
                    "success": False,
                    "agent_response": f"Error communicating with the AI model: {str(agent_error)}",
                    "error": str(agent_error)
                }
                session.add_query(query, result)
                return result

            # Extract response and context from agent result
            agent_response = agent_result.get("response", "")
            agent_context = agent_result.get("context", {})

            logger.info(f"Agent response: {agent_response}")

            # MAIN STAGE: Try to directly extract SQL from the response or context
            sql_query = self._extract_sql_from_response(agent_response, agent_context)

            if sql_query:
                logger.info(f"Executing extracted SQL: {sql_query}")
                db_result = self.db_connector.execute_query(sql_query)

                if db_result.get("success"):
                    data = db_result.get("data", [])
                    affected_rows = db_result.get("affected_rows", 0)  # Get from DB result
                    result = {
                        "success": True,
                        "message": self._generate_result_message(sql_query, data, affected_rows),
                        "agent_response": agent_response,
                        "data": data,
                        "affected_rows": affected_rows,  # Use DB result
                        "sql_query": sql_query
                    }
                    session.add_query(query, result)
                    return result
                else:
                    logger.error(f"SQL execution failed: {db_result.get('error')}")

<<<<<<< HEAD
            # STAGE 2: If direct SQL extraction failed, try to generate SQL using LLM with context
            sql_query = self._generate_sql_from_llm(resolved_query, context_aware_schema)

            if sql_query:
                logger.info(f"Executing context-aware LLM-generated SQL: {sql_query}")
                db_result = self.db_connector.execute_query(sql_query)

                if db_result.get("success"):
                    data = db_result.get("data", [])
                    affected_rows = db_result.get("affected_rows", 0)  # Get from DB result
                    result = {
                        "success": True,
                        "message": self._generate_result_message(sql_query, data, affected_rows),
                        "agent_response": "Agent-generated SQL executed successfully.",
                        "data": data,
                        "affected_rows": affected_rows,  # Use DB result
                        "sql_query": sql_query
                    }
                    session.add_query(query, result)
                    return result

            # If all attempts failed, return the agent's response
=======
            # If attempt failed, return the agent's response
>>>>>>> 2c8ccfd3
            result = {
                "success": False,
                "message": "I couldn't execute your query successfully.",
                "agent_response": agent_response,
            }
            session.add_query(query, result)
            return result

        except Exception as e:
            logger.error(f"Unexpected error: {e}")
            logger.error(traceback.format_exc())
            result = {
                "success": False,
                "error": f"Failed to execute query: {str(e)}",
                "agent_response": "I encountered an error while processing your request."
            }
            # Try to add to session even on error
            try:
                session = self._get_or_create_session(session_id)
                session.add_query(query, result)
            except:
                pass
            return result<|MERGE_RESOLUTION|>--- conflicted
+++ resolved
@@ -6,8 +6,7 @@
 from threading import Lock
 from app.database.db_connector import DatabaseConnector
 from app.agent.langraph_agent import query_database
-
-# from langchain_google_genai import ChatGoogleGenerativeAI
+from langchain_google_genai import ChatGoogleGenerativeAI
 
 logger = logging.getLogger(__name__)
 
@@ -176,8 +175,52 @@
             del self.conversation_sessions[sid]
             logger.debug(f"Cleaned up expired session: {sid}")
 
-    @staticmethod
-    def _resolve_contextual_references(query: str, session: ConversationSession) -> str:
+    def _is_table_listing_query(self, query: str) -> bool:
+        """
+        Improved detection for table listing queries.
+        Only returns True for explicit table listing requests.
+        """
+        query_lower = query.lower().strip()
+
+        # Explicit table listing patterns
+        table_listing_patterns = [
+            "show tables",
+            "list tables",
+            "show all tables",
+            "list all tables",
+            "what tables",
+            "which tables",
+            "get tables",
+            "display tables"
+        ]
+
+        # Check for exact matches or patterns at start of query
+        for pattern in table_listing_patterns:
+            if query_lower == pattern or query_lower.startswith(pattern):
+                return True
+
+        # FIXED: Check for contextual references FIRST, then explicit table listing
+        contextual_references = [
+            "that table",
+            "the same table",
+            "this table",
+            "from that table",
+            "from the same table",
+            "from this table"
+        ]
+
+        # If it's a contextual reference, it's NOT a table listing
+        for ref in contextual_references:
+            if ref in query_lower:
+                return False
+
+        # Only allow very specific "show table" patterns (not "show ... table")
+        if query_lower in ["show table", "show the table", "list table", "list the table"]:
+            return True
+
+        return False
+
+    def _resolve_contextual_references(self, query: str, session: ConversationSession) -> str:
         """Enhanced contextual reference resolution with filter context."""
         query_lower = query.lower()
         resolved_query = query
@@ -244,13 +287,8 @@
 
         return resolved_query
 
-<<<<<<< HEAD
-    @staticmethod
-    def _create_context_aware_prompt(session: ConversationSession, schema_info: Dict[str, Any]) -> \
+    def _create_context_aware_prompt(self, query: str, session: ConversationSession, schema_info: Dict[str, Any]) -> \
             Dict[str, Any]:
-=======
-    def _create_context_aware_prompt(self, session: ConversationSession, schema_info: Dict[str, Any]) -> Dict[str, Any]:
->>>>>>> 2c8ccfd3
         """Create an enhanced prompt with conversation context."""
         context_summary = session.get_context_summary()
 
@@ -342,8 +380,7 @@
 
         return formatted_schema
 
-    @staticmethod
-    def _extract_sql_from_response(response: str, context: Dict[str, Any]) -> Optional[str]:
+    def _extract_sql_from_response(self, response: str, context: Dict[str, Any]) -> Optional[str]:
         """Extract SQL from agent response or context."""
         if "sql_query" in context:
             return context["sql_query"]
@@ -372,9 +409,7 @@
 
         return None
 
-<<<<<<< HEAD
-    @staticmethod
-    def _generate_sql_from_llm(query: str, schema_info: Dict[str, Any]) -> Optional[str]:
+    def _generate_sql_from_llm(self, query: str, schema_info: Dict[str, Any]) -> Optional[str]:
         """Generate SQL directly using the LLM with context awareness."""
         try:
             llm = ChatGoogleGenerativeAI(
@@ -428,11 +463,7 @@
             logger.error(f"Error generating SQL from LLM: {e}")
             return None
 
-    @staticmethod
-    def _extract_table_name_from_sql(sql: str) -> str:
-=======
     def _extract_table_name_from_sql(self, sql: str) -> str:
->>>>>>> 2c8ccfd3
         """Extract table name from a SQL query."""
         sql_lower = sql.lower()
         if "from" in sql_lower:
@@ -470,12 +501,8 @@
 
         return None
 
-<<<<<<< HEAD
-    def _generate_result_message(self, sql: str, data: List[Dict[str, Any]],
+    def _generate_result_message(self, query: str, sql: str, data: List[Dict[str, Any]],
                                  affected_rows: int = None) -> str:
-=======
-    def _generate_result_message(self, sql: str, data: List[Dict[str, Any]], affected_rows: int = None) -> str:
->>>>>>> 2c8ccfd3
         """Generate appropriate response message based on the query and results."""
         if affected_rows is None:
             affected_rows = len(data)
@@ -509,18 +536,181 @@
         else:
             return f"Query executed successfully. Affected {affected_rows} record(s)."
 
-    def clear_session(self, session_id: str) -> bool:
-        """Clear a specific session."""
-        with self.session_lock:
-            if session_id in self.conversation_sessions:
-                del self.conversation_sessions[session_id]
-                return True
-            return False
-
-    def get_active_sessions(self) -> List[str]:
-        """Get list of active session IDs."""
-        self._cleanup_expired_sessions()
-        return list(self.conversation_sessions.keys())
+    def execute_natural_language_query(self, query: str, session_id: str = "default") -> Dict[str, Any]:
+        """
+        Execute a natural language query with session-based memory management.
+        FIXED: Contextual reference resolution now happens before special case handling.
+
+        Args:
+            query: A natural language query string
+            session_id: Unique identifier for the conversation session
+
+        Returns:
+            Dictionary containing success status, response, data, and context information
+        """
+        try:
+            logger.info(f"Processing query for session {session_id}: {query}")
+
+            # ULTRA-QUICK GARBAGE DETECTION - Add this ONE block:
+            if len(query.strip()) > 15 and not any(c in 'aeiou ' for c in query.lower()[:20]):
+                return {
+                    "success": False,
+                    "agent_response": "Please provide a valid database query.",
+                    "error": "Invalid query format"
+                }
+
+            # STEP 1: Get or create session FIRST
+            session = self._get_or_create_session(session_id)
+
+            # STEP 2: Resolve contextual references using session history BEFORE anything else
+            resolved_query = self._resolve_contextual_references(query, session)
+            if resolved_query != query:
+                logger.info(f"Resolved query: '{query}' -> '{resolved_query}'")
+
+            # STEP 3: Refresh schema and format for LLM
+            self._refresh_schema()
+            formatted_schema = self._format_schema_for_llm()
+
+            # STEP 4: NOW check for special cases (after context resolution)
+            if self._is_table_listing_query(resolved_query):
+                tables = self.db_connector.get_table_names()
+                result = {
+                    "success": True,
+                    "agent_response": f"I found {len(tables)} tables in the database: {', '.join(tables)}",
+                    "data": [{"table_name": table} for table in tables],
+                    "affected_rows": len(tables)
+                }
+                session.add_query(query, result)
+                return result
+
+            # STEP 5: Create context-aware prompt
+            context_aware_schema = self._create_context_aware_prompt(
+                resolved_query, session, formatted_schema
+            )
+
+            # STEP 6: Process with LangGraph agent
+            try:
+                logger.info("Calling LangGraph agent with context...")
+                agent_result = query_database(resolved_query, context_aware_schema)
+                logger.info(f"Agent result type: {type(agent_result)}")
+            except Exception as agent_error:
+                logger.error(f"Error in query_database: {agent_error}")
+                result = {
+                    "success": False,
+                    "agent_response": f"Error communicating with the AI model: {str(agent_error)}",
+                    "error": str(agent_error)
+                }
+                session.add_query(query, result)
+                return result
+
+            # Extract response and context from agent result
+            agent_response = ""
+            agent_context = {}
+            if isinstance(agent_result, dict):
+                agent_response = agent_result.get("response", "")
+                agent_context = agent_result.get("context", {})
+            else:
+                try:
+                    agent_response = agent_result.response if hasattr(agent_result, "response") else str(agent_result)
+                    agent_context = agent_result.context if hasattr(agent_result, "context") else {}
+                except Exception as attr_error:
+                    logger.error(f"Error accessing agent result attributes: {attr_error}")
+                    agent_response = str(agent_result)
+
+            logger.info(f"Agent response: {agent_response[:100]}...")
+
+            # STAGE 1: Try to directly extract SQL from the response or context
+            sql_query = self._extract_sql_from_response(agent_response, agent_context)
+
+            if sql_query:
+                logger.info(f"Executing extracted SQL: {sql_query}")
+                db_result = self.db_connector.execute_query(sql_query)
+
+                if db_result.get("success"):
+                    data = db_result.get("data", [])
+                    affected_rows = db_result.get("affected_rows", 0)  # Get from DB result
+                    result = {
+                        "success": True,
+                        "agent_response": self._generate_result_message(resolved_query, sql_query, data, affected_rows),
+                        "data": data,
+                        "affected_rows": affected_rows,  # Use DB result
+                        "sql_query": sql_query
+                    }
+                    session.add_query(query, result)
+                    return result
+                else:
+                    logger.error(f"SQL execution failed: {db_result.get('error')}")
+
+            # STAGE 2: If direct SQL extraction failed, try to generate SQL using LLM with context
+            sql_query = self._generate_sql_from_llm(resolved_query, context_aware_schema)
+
+            if sql_query:
+                logger.info(f"Executing context-aware LLM-generated SQL: {sql_query}")
+                db_result = self.db_connector.execute_query(sql_query)
+
+                if db_result.get("success"):
+                    data = db_result.get("data", [])
+                    affected_rows = db_result.get("affected_rows", 0)  # Get from DB result
+                    result = {
+                        "success": True,
+                        "agent_response": self._generate_result_message(resolved_query, sql_query, data, affected_rows),
+                        "data": data,
+                        "affected_rows": affected_rows,  # Use DB result
+                        "sql_query": sql_query
+                    }
+                    session.add_query(query, result)
+                    return result
+
+            # STAGE 3: Last resort - try to find mentioned tables and do a basic query with session context
+            target_table = session.last_table or self._identify_table_from_query(resolved_query)
+            if target_table:
+                # Extract numeric values for potential limits
+                limit = 5  # Default
+                for word in resolved_query.lower().split():
+                    if word.isdigit() and 1 <= int(word) <= 1000:
+                        limit = int(word)
+                        break
+
+                sql = f"SELECT * FROM {target_table} LIMIT {limit}"
+                logger.info(f"Executing context-aware last-resort SQL: {sql}")
+
+                db_result = self.db_connector.execute_query(sql)
+                if db_result.get("success"):
+                    data = db_result.get("data", [])
+                    result = {
+                        "success": True,
+                        "agent_response": f"Found {len(data)} records in the {target_table} table.",
+                        "data": data,
+                        "affected_rows": len(data),
+                        "sql_query": sql
+                    }
+                    session.add_query(query, result)
+                    return result
+
+            # If all attempts failed, return the agent's response
+            result = {
+                "success": False,
+                "agent_response": agent_response or "I couldn't execute your query successfully.",
+                "error": "Failed to generate executable SQL from query"
+            }
+            session.add_query(query, result)
+            return result
+
+        except Exception as e:
+            logger.error(f"Unexpected error: {e}")
+            logger.error(traceback.format_exc())
+            result = {
+                "success": False,
+                "error": f"Failed to execute query: {str(e)}",
+                "agent_response": "I encountered an error while processing your request."
+            }
+            # Try to add to session even on error
+            try:
+                session = self._get_or_create_session(session_id)
+                session.add_query(query, result)
+            except:
+                pass
+            return result
 
     def get_session_info(self, session_id: str) -> Dict[str, Any]:
         """Get information about a specific session."""
@@ -537,135 +727,15 @@
             }
         return {"error": f"Session {session_id} not found"}
 
-    def execute_natural_language_query(self, query: str, session_id: str = "default") -> Dict[str, Any]:
-        """
-        Execute a natural language query with session-based memory management.
-        FIXED: Contextual reference resolution now happens before special case handling.
-
-        Args:
-            query: A natural language query string
-            session_id: Unique identifier for the conversation session
-
-        Returns:
-            Dictionary containing success status, response, data, and context information
-        """
-        try:
-            logger.info(f"Processing query for session {session_id}: {query}")
-
-            # ULTRA-QUICK GARBAGE DETECTION - Add this ONE block:
-            if len(query.strip()) > 15 and not any(c in 'aeiou ' for c in query.lower()[:20]):
-                return {
-                    "success": False,
-                    "agent_response": "Please provide a valid database query.",
-                    "error": "Invalid query format"
-                }
-
-            # STEP 1: Get or create session FIRST
-            session = self._get_or_create_session(session_id)
-
-            # STEP 2: Resolve contextual references using session history BEFORE anything else
-            resolved_query = self._resolve_contextual_references(query, session)
-            if resolved_query != query:
-                logger.info(f"Resolved query: '{query}' -> '{resolved_query}'")
-
-            # STEP 3: Refresh schema and format for LLM
-            self._refresh_schema()
-            formatted_schema = self._format_schema_for_llm()
-
-            # STEP 5: Create context-aware prompt
-            context_aware_schema = self._create_context_aware_prompt(session, formatted_schema)
-
-            # STEP 6: Process with LangGraph agent
-            try:
-                logger.info("Calling LangGraph agent with context...")
-                agent_result = query_database(resolved_query, context_aware_schema)
-
-                logger.info(f"Agent result type: {type(agent_result)}")
-            except Exception as agent_error:
-                logger.error(f"Error in query_database: {agent_error}")
-                result = {
-                    "success": False,
-                    "agent_response": f"Error communicating with the AI model: {str(agent_error)}",
-                    "error": str(agent_error)
-                }
-                session.add_query(query, result)
-                return result
-
-            # Extract response and context from agent result
-            agent_response = agent_result.get("response", "")
-            agent_context = agent_result.get("context", {})
-
-            logger.info(f"Agent response: {agent_response}")
-
-            # MAIN STAGE: Try to directly extract SQL from the response or context
-            sql_query = self._extract_sql_from_response(agent_response, agent_context)
-
-            if sql_query:
-                logger.info(f"Executing extracted SQL: {sql_query}")
-                db_result = self.db_connector.execute_query(sql_query)
-
-                if db_result.get("success"):
-                    data = db_result.get("data", [])
-                    affected_rows = db_result.get("affected_rows", 0)  # Get from DB result
-                    result = {
-                        "success": True,
-                        "message": self._generate_result_message(sql_query, data, affected_rows),
-                        "agent_response": agent_response,
-                        "data": data,
-                        "affected_rows": affected_rows,  # Use DB result
-                        "sql_query": sql_query
-                    }
-                    session.add_query(query, result)
-                    return result
-                else:
-                    logger.error(f"SQL execution failed: {db_result.get('error')}")
-
-<<<<<<< HEAD
-            # STAGE 2: If direct SQL extraction failed, try to generate SQL using LLM with context
-            sql_query = self._generate_sql_from_llm(resolved_query, context_aware_schema)
-
-            if sql_query:
-                logger.info(f"Executing context-aware LLM-generated SQL: {sql_query}")
-                db_result = self.db_connector.execute_query(sql_query)
-
-                if db_result.get("success"):
-                    data = db_result.get("data", [])
-                    affected_rows = db_result.get("affected_rows", 0)  # Get from DB result
-                    result = {
-                        "success": True,
-                        "message": self._generate_result_message(sql_query, data, affected_rows),
-                        "agent_response": "Agent-generated SQL executed successfully.",
-                        "data": data,
-                        "affected_rows": affected_rows,  # Use DB result
-                        "sql_query": sql_query
-                    }
-                    session.add_query(query, result)
-                    return result
-
-            # If all attempts failed, return the agent's response
-=======
-            # If attempt failed, return the agent's response
->>>>>>> 2c8ccfd3
-            result = {
-                "success": False,
-                "message": "I couldn't execute your query successfully.",
-                "agent_response": agent_response,
-            }
-            session.add_query(query, result)
-            return result
-
-        except Exception as e:
-            logger.error(f"Unexpected error: {e}")
-            logger.error(traceback.format_exc())
-            result = {
-                "success": False,
-                "error": f"Failed to execute query: {str(e)}",
-                "agent_response": "I encountered an error while processing your request."
-            }
-            # Try to add to session even on error
-            try:
-                session = self._get_or_create_session(session_id)
-                session.add_query(query, result)
-            except:
-                pass
-            return result+    def clear_session(self, session_id: str) -> bool:
+        """Clear a specific session."""
+        with self.session_lock:
+            if session_id in self.conversation_sessions:
+                del self.conversation_sessions[session_id]
+                return True
+            return False
+
+    def get_active_sessions(self) -> List[str]:
+        """Get list of active session IDs."""
+        self._cleanup_expired_sessions()
+        return list(self.conversation_sessions.keys())